package de.uniluebeck.itm.tr.util.domobserver;

import java.util.ArrayList;

import javax.xml.namespace.QName;
import javax.xml.xpath.XPath;
import javax.xml.xpath.XPathConstants;
import javax.xml.xpath.XPathExpression;
import javax.xml.xpath.XPathExpressionException;
import javax.xml.xpath.XPathFactory;

<<<<<<< HEAD
import org.w3c.dom.Node;
import org.w3c.dom.NodeList;
=======
	@Override
	public void run() {

		updateCurrentDOM();

		if (!changesOccurred()) {
			return;
		}

		for (DOMObserverListener listener : listenerManager.getListeners()) {

			String xPathExpression = listener.getXPathExpression();
			QName qName = listener.getQName();

			try {
				listener.onDOMChanged(getLastScopedChangesInternal(xPathExpression, qName));
			} catch (XPathExpressionException e) {
				throw new RuntimeException(e);
			}
		}

	}

	@Override
	public DOMTuple getLastScopedChanges(final String xPathExpression, final QName qName)
			throws XPathExpressionException {

		if (!changesOccurred()) {
			return null;
		}

		return getLastScopedChangesInternal(xPathExpression, qName);
	}

	@Override
	public void updateCurrentDOM() {
		oldNode = currentNode;
		try {
			currentNode = newNodeProvider.get();
		} catch (Exception e) {
			currentNode = null;
		}
	}
>>>>>>> 28763234

import com.google.inject.Inject;
import com.google.inject.Provider;

import de.uniluebeck.itm.tr.util.ListenerManager;

public class DOMObserverImpl implements DOMObserver {

    private ListenerManager<DOMObserverListener> listenerManager;

    private Node oldNode;

    private Node currentNode;

    private Provider<Node> newNodeProvider;

    @Inject
    public DOMObserverImpl(final ListenerManager<DOMObserverListener> listenerManager,
            final Provider<Node> newNodeProvider) {

        this.listenerManager = listenerManager;
        this.newNodeProvider = newNodeProvider;
    }

    @Override
    public void addListener(final DOMObserverListener listener) {
        listenerManager.addListener(listener);
    }

    @Override
    public void removeListener(final DOMObserverListener listener) {
        listenerManager.removeListener(listener);
    }

    @Override
    public void run() {

        updateCurrentDOM();

        if (!changesOccurred()) {
            return;
        }

        for (DOMObserverListener listener : listenerManager.getListeners()) {

            String xPathExpression = listener.getXPathExpression();
            QName qName = listener.getQName();

            try {
                listener.onDOMChanged(getLastScopedChangesInternal(xPathExpression, qName));
            } catch (XPathExpressionException e) {
                throw new RuntimeException(e);
            }
        }

    }

    @Override
    public DOMTuple getLastScopedChanges(final String xPathExpression, final QName qName)
            throws XPathExpressionException {

        if (!changesOccurred()) {
            return null;
        }

        return getLastScopedChangesInternal(xPathExpression, qName);
    }

    @Override
    public void updateCurrentDOM() {
        oldNode = currentNode;
        currentNode = newNodeProvider.get();
    }

    private DOMTuple getLastScopedChangesInternal(final String xPathExpression, final QName qName)
            throws XPathExpressionException {

        Object oldScopedObject = oldNode == null ? null : getScopedObject(oldNode, xPathExpression, qName);
        Object currentScopedObject = currentNode == null ? null : getScopedObject(currentNode, xPathExpression, qName);

        // both objects null -->no change
        if (null == oldScopedObject && null == currentScopedObject) {
            return null;
        }

        // both not null --> check for qName
        if (null != oldScopedObject && null != currentScopedObject) {
            // //NODE --> check via isNodeEqual
            if (XPathConstants.NODE.equals(qName)) {
                if (((Node) oldScopedObject).isEqualNode((Node) currentNode)) {
                    return null;
                }

            }
            if (XPathConstants.NODESET.equals(qName)) {
                if (areNodeSetsEqual(oldScopedObject, currentScopedObject)) {
                    return null;
                }
            } else {
                // XPathConstants.BOOLEAN, NUMBER, STRING --> rely on equals method
                if (oldScopedObject.equals(currentScopedObject)) {
                    return null;
                }
            }

        }
        // either both not null and change detected or
        // one object null the other not return change

        return new DOMTuple(oldScopedObject, currentScopedObject);

    }

    /**
     * Checks equality of two node sets.
     * 
     * Wraps the nodes so that we have a proper equals method and then use List.containsAll
     * for check of equality.
     * 
     * @param oldScopedObject
     * @param currentScopedObject
     * @return {@code null} if no change is detected else {@link DOMTuple}
     */
    private boolean areNodeSetsEqual(Object oldScopedObject, Object currentScopedObject) {
        
        ArrayList<WrappedNode> oldNodes = convertNodeListToHashSet((NodeList) oldScopedObject);
        ArrayList<WrappedNode> currentNodes = convertNodeListToHashSet((NodeList) currentScopedObject);
        if (oldNodes.size() == currentNodes.size()) {
            return oldNodes.containsAll(currentNodes);
        } else {
            return false;
        }

    }

    private ArrayList<WrappedNode> convertNodeListToHashSet(NodeList nodeList) {
        ArrayList<WrappedNode> result = new ArrayList<WrappedNode>();
        for (int i = 0; i < nodeList.getLength(); i++) {
            result.add(new WrappedNode(nodeList.item(i)) {
            });
        }
        return result;
    }

    class WrappedNode  {
        private Node node;

        public Node getNode() {
            return node;
        }

        public WrappedNode(Node node) {
            this.node = node;
        }

        @Override
        public boolean equals(Object obj) {
            return this.node.isEqualNode(((WrappedNode) obj).getNode());
        }

    }

    private Object getScopedObject(final Node node, final String xPathExpression, final QName qName)
            throws XPathExpressionException {

        XPathFactory xPathFactory = XPathFactory.newInstance();
        XPath xPath = xPathFactory.newXPath();
        XPathExpression expression = xPath.compile(xPathExpression);

        return expression.evaluate(node, qName);
    }

    private boolean changesOccurred() {

        boolean sameInstance = oldNode == currentNode;
        boolean oldIsNullCurrentIsNot = oldNode == null && currentNode != null;
        boolean nodeTreesEqual = oldNode != null && currentNode != null && !oldNode.isEqualNode(currentNode);

        return oldIsNullCurrentIsNot || !sameInstance || nodeTreesEqual;
    }
}<|MERGE_RESOLUTION|>--- conflicted
+++ resolved
@@ -9,54 +9,8 @@
 import javax.xml.xpath.XPathExpressionException;
 import javax.xml.xpath.XPathFactory;
 
-<<<<<<< HEAD
 import org.w3c.dom.Node;
 import org.w3c.dom.NodeList;
-=======
-	@Override
-	public void run() {
-
-		updateCurrentDOM();
-
-		if (!changesOccurred()) {
-			return;
-		}
-
-		for (DOMObserverListener listener : listenerManager.getListeners()) {
-
-			String xPathExpression = listener.getXPathExpression();
-			QName qName = listener.getQName();
-
-			try {
-				listener.onDOMChanged(getLastScopedChangesInternal(xPathExpression, qName));
-			} catch (XPathExpressionException e) {
-				throw new RuntimeException(e);
-			}
-		}
-
-	}
-
-	@Override
-	public DOMTuple getLastScopedChanges(final String xPathExpression, final QName qName)
-			throws XPathExpressionException {
-
-		if (!changesOccurred()) {
-			return null;
-		}
-
-		return getLastScopedChangesInternal(xPathExpression, qName);
-	}
-
-	@Override
-	public void updateCurrentDOM() {
-		oldNode = currentNode;
-		try {
-			currentNode = newNodeProvider.get();
-		} catch (Exception e) {
-			currentNode = null;
-		}
-	}
->>>>>>> 28763234
 
 import com.google.inject.Inject;
 import com.google.inject.Provider;
@@ -125,12 +79,15 @@
         return getLastScopedChangesInternal(xPathExpression, qName);
     }
 
-    @Override
-    public void updateCurrentDOM() {
-        oldNode = currentNode;
-        currentNode = newNodeProvider.get();
-    }
-
+	@Override
+	public void updateCurrentDOM() {
+		oldNode = currentNode;
+		try {
+			currentNode = newNodeProvider.get();
+		} catch (Exception e) {
+			currentNode = null;
+		}
+}
     private DOMTuple getLastScopedChangesInternal(final String xPathExpression, final QName qName)
             throws XPathExpressionException {
 
